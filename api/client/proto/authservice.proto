syntax = "proto3";
package proto;

import "gogoproto/gogo.proto";
import "google/protobuf/empty.proto";
import "google/protobuf/timestamp.proto";
import "github.com/gravitational/teleport/lib/services/types.proto";
import "github.com/gravitational/teleport/lib/events/events.proto";
import "github.com/gravitational/teleport/lib/wrappers/wrappers.proto";

option (gogoproto.marshaler_all) = true;
option (gogoproto.unmarshaler_all) = true;
option (gogoproto.goproto_getters_all) = true;

// Operation identifies type of operation
enum Operation {
    // INIT is sent as a first sentinel event
    // on the watch channel
    INIT = 0;
    // PUT identifies created or updated object
    PUT = 1;
    // DELETE identifies deleted object
    DELETE = 2;
}

// Event returns cluster event
message Event {
    // Operation identifies operation
    Operation Type = 1 [ (gogoproto.jsontag) = "type,omitempty" ];
    // Resource contains the updated resource
    oneof Resource {
        // ResourceHeader is specified in delete events,
        // the full object is not available, so resource
        // header is used to provide information about object type
        types.ResourceHeader ResourceHeader = 2 [ (gogoproto.jsontag) = "resource,omitempty" ];
        // CertAuthority is filled in certificate-authority related events
        types.CertAuthorityV2 CertAuthority = 3
            [ (gogoproto.jsontag) = "cert_authority,omitempty" ];
        // StaticTokens is filled in static-tokens related events
        types.StaticTokensV2 StaticTokens = 4
            [ (gogoproto.jsontag) = "static_tokens,omitempty" ];
        // ProvisionToken is filled in provision-token related events
        types.ProvisionTokenV2 ProvisionToken = 5
            [ (gogoproto.jsontag) = "provision_token,omitempty" ];
        // ClusterNameV2 is a cluster name resource
        types.ClusterNameV2 ClusterName = 6 [ (gogoproto.jsontag) = "cluster_name,omitempty" ];
        // ClusterConfig is a cluster configuration resource
        types.ClusterConfigV3 ClusterConfig = 7
            [ (gogoproto.jsontag) = "cluster_config,omitempty" ];
        // User is a user resource
        types.UserV2 User = 8 [ (gogoproto.jsontag) = "user,omitempty" ];
        // Role is a role resource
        types.RoleV3 Role = 9 [ (gogoproto.jsontag) = "role,omitempty" ];
        // Namespace is a namespace resource
        types.Namespace Namespace = 10 [ (gogoproto.jsontag) = "namespace,omitempty" ];
        // Server is a node or proxy resource
        types.ServerV2 Server = 11 [ (gogoproto.jsontag) = "server,omitempty" ];
        // ReverseTunnel is a resource with reverse tunnel
        types.ReverseTunnelV2 ReverseTunnel = 12
            [ (gogoproto.jsontag) = "reverse_tunnel,omitempty" ];
        // TunnelConnection is a resource for tunnel connnections
        types.TunnelConnectionV2 TunnelConnection = 13
            [ (gogoproto.jsontag) = "tunnel_connection,omitempty" ];
        // AccessRequest is a resource for access requests
        types.AccessRequestV3 AccessRequest = 14
            [ (gogoproto.jsontag) = "access_request,omitempty" ];
        // AppSession is an application web session.
        types.WebSessionV2 AppSession = 15 [ (gogoproto.jsontag) = "app_session,omitempty" ];
        // RemoteCluster is a resource for remote clusters
        types.RemoteClusterV3 RemoteCluster = 16
            [ (gogoproto.jsontag) = "remote_cluster,omitempty" ];
    }
}

// Watch specifies watch parameters
message Watch {
    // Kinds specifies object kinds to watch
    repeated WatchKind Kinds = 1
        [ (gogoproto.nullable) = false, (gogoproto.jsontag) = "kinds,omitempty" ];
}

// WatchKind specifies resource kind to watch
message WatchKind {
    // Kind is a resource kind to watch
    string Kind = 1 [ (gogoproto.jsontag) = "kind" ];
    // LoadSecrets specifies whether to load secrets
    bool LoadSecrets = 2 [ (gogoproto.jsontag) = "load_secrets" ];
    // Name is an optional specific resource type to watch,
    // if specified only the events with a specific resource
    // name will be sent
    string Name = 3 [ (gogoproto.jsontag) = "name" ];
    // Filter is an optional mapping of custom filter parameters.
    // Valid values vary by resource kind.
    map<string, string> Filter = 4 [ (gogoproto.jsontag) = "filter,omitempty" ];
}

// Set of certificates corresponding to a single public key.
message Certs {
    // SSH X509 cert (PEM-encoded).
    bytes SSH = 1 [ (gogoproto.jsontag) = "ssh,omitempty" ];
    // TLS X509 cert (PEM-encoded).
    bytes TLS = 2 [ (gogoproto.jsontag) = "tls,omitempty" ];
}

// UserCertRequest specifies certificate-generation parameters
// for a user.
message UserCertsRequest {
    // PublicKey is a public key to be signed.
    bytes PublicKey = 1 [ (gogoproto.jsontag) = "public_key" ];
    // Username of key owner.
    string Username = 2 [ (gogoproto.jsontag) = "username" ];
    // Expires is a desired time of the expiry of the certificate, could
    // be adjusted based on the permissions
    google.protobuf.Timestamp Expires = 3 [
        (gogoproto.stdtime) = true,
        (gogoproto.nullable) = false,
        (gogoproto.jsontag) = "expires,omitempty"
    ];
    // Format encodes the desired SSH Certificate format (either old ssh
    // compatibility
    // format to remove some metadata causing trouble with old SSH servers)
    // or standard SSH cert format with custom extensions
    string Format = 4 [ (gogoproto.jsontag) = "format,omitempty" ];
    // RouteToCluster is an optional cluster name to add to the certificate,
    // so that requests originating with this certificate will be redirected
    // to this cluster
    string RouteToCluster = 5 [ (gogoproto.jsontag) = "route_to_cluster,omitempty" ];
    // AccessRequests is an optional list of request IDs indicating requests whose
    // escalated privileges should be added to the certificate.
    repeated string AccessRequests = 6 [ (gogoproto.jsontag) = "access_requests,omitempty" ];
    // KubernetesCluster specifies the target kubernetes cluster for TLS
    // identities. This can be empty on older Teleport clients.
    string KubernetesCluster = 7 [ (gogoproto.jsontag) = "kubernetes_cluster,omitempty" ];
}

// GetUserRequest specifies parameters for the GetUser method.
message GetUserRequest {
    // Name is the name of the desired user.
    string Name = 1 [ (gogoproto.jsontag) = "name" ];
    // WithSecrets specifies whether to load associated secrets.
    bool WithSecrets = 2 [ (gogoproto.jsontag) = "with_secrets,omitempty" ];
}

// GetUsersRequest specifies parameters for the GetUsers method.
message GetUsersRequest {
    // WithSecrets specifies whether to load associated secrets.
    bool WithSecrets = 1 [ (gogoproto.jsontag) = "with_secrets" ];
}

// AccessRequests is a collection of AccessRequest values.
message AccessRequests {
    repeated types.AccessRequestV3 AccessRequests = 1
        [ (gogoproto.jsontag) = "access_requests" ];
}

// PluginDataSeq is a sequence of plugin data.
message PluginDataSeq {
    repeated types.PluginDataV3 PluginData = 1 [ (gogoproto.jsontag) = "plugin_data" ];
}

// RequestStateSetter encodes the paramters necessary to update the
// state of a privilege escalation request.
message RequestStateSetter {
    // ID is the request ID being targeted
    string ID = 1 [ (gogoproto.jsontag) = "id" ];
    // State is the desired state to be set
    types.RequestState State = 2 [ (gogoproto.jsontag) = "state" ];
    // Delegator is an optional indicator of who delegated this
    // state update (used by plugins to indicate which user approved
    // or denied the request).
    string Delegator = 3 [ (gogoproto.jsontag) = "delegator,omitempty" ];
    // Reason is an optional message indicating the reason for the
    // resolution (approval, denail , etc...).
    string Reason = 4 [ (gogoproto.jsontag) = "reason,omitempty" ];
    // Annotations are key/value pairs received from plugins during request
    // resolution.  They are currently only used to provide additional logging
    // information.
    wrappers.LabelValues Annotations = 5 [
        (gogoproto.nullable) = false,
        (gogoproto.jsontag) = "annotations,omitempty",
        (gogoproto.customtype) = "github.com/gravitational/teleport/lib/wrappers.Traits"
    ];
    // Roles, if present, overrides the existing set of roles associated
    // with the access request.
    repeated string Roles = 6 [ (gogoproto.jsontag) = "roles,omitempty" ];
}

// RequestID is the unique identifier of an access request.
message RequestID { string ID = 1 [ (gogoproto.jsontag) = "id" ]; }

// RotateResetPasswordTokenSecretsRequest is a request to rotate token secrets.
message RotateResetPasswordTokenSecretsRequest {
    string TokenID = 1 [ (gogoproto.jsontag) = "token" ];
}

// GetResetPasswordTokenRequest is a request to get a reset password token.
message GetResetPasswordTokenRequest { string TokenID = 1 [ (gogoproto.jsontag) = "token" ]; }

// CreateResetPasswordTokenRequest is a request to create an instance of
// ResetPasswordToken
message CreateResetPasswordTokenRequest {
    // Name is the user name.
    string Name = 1 [ (gogoproto.jsontag) = "name" ];
    // Type is a token type.
    string Type = 2 [ (gogoproto.jsontag) = "type" ];
    // TTL specifies how long the generated token is valid for.
    int64 TTL = 3 [ (gogoproto.jsontag) = "ttl", (gogoproto.casttype) = "Duration" ];
}

// PingRequest is the input value for the Ping method.
message PingRequest {
    // Ping method currently takes no parameters
}

// PingResponse contains data about the teleport auth server.
message PingResponse {
    // ClusterName is the name of the teleport cluster.
    string ClusterName = 1 [ (gogoproto.jsontag) = "cluster_name" ];
    // ServerVersion is the version of the auth server.
    string ServerVersion = 2 [ (gogoproto.jsontag) = "server_version" ];
}

// DeleteUserRequest is the input value for the DeleteUser method.
message DeleteUserRequest {
    // Name is the user name to delete.
    string Name = 1 [ (gogoproto.jsontag) = "name" ];
}

// Semaphores is a sequence of Semaphore resources.
message Semaphores {
    repeated types.SemaphoreV3 Semaphores = 1 [ (gogoproto.jsontag) = "semaphores" ];
}

// AuditStreamRequest contains stream request - event or stream control request
message AuditStreamRequest {
    // Request is either stream request - create, resume or complete stream
    // or event submitted as a part of the stream
    oneof Request {
        // CreateStream creates the stream for session ID
        // should be the first message sent to the stream
        CreateStream CreateStream = 1;
        // ResumeStream resumes existing stream, should be the
        // first message sent to the stream
        ResumeStream ResumeStream = 2;
        // CompleteStream completes the stream
        CompleteStream CompleteStream = 3;
        // FlushAndClose flushes and closes the stream
        FlushAndCloseStream FlushAndCloseStream = 4;
        // Event contains the stream event
        events.OneOf Event = 5;
    }
}

// AuditStreamStatus returns audit stream status
// with corresponding upload ID
message AuditStreamStatus {
    // UploadID is upload ID associated with the stream,
    // can be used to resume the stream
    string UploadID = 1;
}

// CreateStream creates stream for a new session ID
message CreateStream { string SessionID = 1; }

// ResumeStream resumes stream that was previously created
message ResumeStream {
    // SessionID is a session ID of the stream
    string SessionID = 1;
    // UploadID is upload ID to resume
    string UploadID = 2;
}

// CompleteStream completes the stream
// and uploads it to the session server
message CompleteStream {}

// FlushAndCloseStream flushes the stream data and closes the stream
message FlushAndCloseStream {}

// GetAppServersRequest are the parameters used to request application servers.
message GetAppServersRequest {
    // Namespace is the namespace for application.
    string Namespace = 1 [ (gogoproto.jsontag) = "namespace" ];
    // SkipValidation is used to skip JSON schema validation.
    bool SkipValidation = 2 [ (gogoproto.jsontag) = "skip_validation" ];
}

// GetAppServersResponse contains all requested application servers.
message GetAppServersResponse {
    // Servers is a slice of types.Server that represent applications.
    repeated types.ServerV2 Servers = 1 [ (gogoproto.jsontag) = "servers" ];
}

// UpsertAppServerRequest are the parameters used to add an application.
message UpsertAppServerRequest { types.ServerV2 Server = 1 [ (gogoproto.jsontag) = "server" ]; }

// DeleteAppServerRequest are the parameters used to remove an application.
message DeleteAppServerRequest {
    // Namespace is the namespace for application.
    string Namespace = 1 [ (gogoproto.jsontag) = "namespace" ];
    // Name is the name of the application to delete.
    string Name = 2 [ (gogoproto.jsontag) = "name" ];
}

// DeleteAllAppServersRequest are the parameters used to remove all applications.
message DeleteAllAppServersRequest {
    // Namespace is the namespace for application.
    string Namespace = 1 [ (gogoproto.jsontag) = "namespace" ];
}

// GenerateAppTokenRequest are the parameters used to request an application
// token.
message GenerateAppTokenRequest {
    // Username is the Teleport username.
    string Username = 1 [ (gogoproto.jsontag) = "username" ];
    // Roles is a list of Teleport roles assigned to the user.
    repeated string Roles = 2 [ (gogoproto.jsontag) = "roles" ];
    // URI is the URI of the application this token is targeting.
    string URI = 3 [ (gogoproto.jsontag) = "uri" ];
    // Expires is the time this token expires.
    google.protobuf.Timestamp Expires = 4 [
        (gogoproto.stdtime) = true,
        (gogoproto.nullable) = false,
        (gogoproto.jsontag) = "expires"
    ];
}

// GenerateAppTokenResponse contains a signed application token.
message GenerateAppTokenResponse { string Token = 1 [ (gogoproto.jsontag) = "token" ]; }

// GetAppSessionRequest are the parameters used to request an application web session.
message GetAppSessionRequest {
    // SessionID is the ID of the session being requested.
    string SessionID = 1 [ (gogoproto.jsontag) = "session_id" ];
}

// GetAppSessionResponse contains the requested application web session.
message GetAppSessionResponse {
    // Session is the application web session.
    types.WebSessionV2 Session = 1 [ (gogoproto.jsontag) = "session" ];
}

// GetAppSessionsResponse contains all the requested application web sessions.
message GetAppSessionsResponse {
    // Sessions is a list of application web sessions.
    repeated types.WebSessionV2 Sessions = 1 [ (gogoproto.jsontag) = "sessions" ];
}

// CreateAppSessionRequest contains the parameters to request a application web session.
message CreateAppSessionRequest {
    // Username is the name of the user requesting the session.
    string Username = 1 [ (gogoproto.jsontag) = "username" ];
    // ParentSession is the session ID of the parent session.
    string ParentSession = 2 [ (gogoproto.jsontag) = "parent_session" ];
    // PublicAddr is the public address the application.
    string PublicAddr = 3 [ (gogoproto.jsontag) = "public_addr" ];
    // ClusterName is cluster within which the application is running.
    string ClusterName = 4 [ (gogoproto.jsontag) = "cluster_name" ];
}

// CreateAppSessionResponse contains the requested application web session.
message CreateAppSessionResponse {
    // Session is the application web session.
    types.WebSessionV2 Session = 1 [ (gogoproto.jsontag) = "session" ];
}

// DeleteAppSessionRequest contains the parameters used to remove an application web session.
message DeleteAppSessionRequest { string SessionID = 1 [ (gogoproto.jsontag) = "session_id" ]; }

// GetKubeServicesRequest are the parameters used to request kubernetes services.
message GetKubeServicesRequest {}

// GetKubeServicesResponse contains all requested kubernetes services.
message GetKubeServicesResponse {
    // Servers is a slice of types.Server that represent kubernetes
    // services.
    repeated types.ServerV2 Servers = 1 [ (gogoproto.jsontag) = "servers" ];
}

// UpsertKubeServiceRequest are the parameters used to add or update a
// kubernetes service.
message UpsertKubeServiceRequest {
    types.ServerV2 Server = 1 [ (gogoproto.jsontag) = "server" ];
}

// DeleteKubeServiceRequest are the parameters used to remove a kubernetes service.
message DeleteKubeServiceRequest {
    // Name is the name of the kubernetes service to delete.
    string Name = 2 [ (gogoproto.jsontag) = "name" ];
}

// DeleteAllKubeServicesRequest are the parameters used to remove all kubernetes services.
message DeleteAllKubeServicesRequest {}

// AuthService is authentication/authorization service implementation
service AuthService {
    // SendKeepAlives allows node to send a stream of keep alive requests
    rpc SendKeepAlives(stream types.KeepAlive) returns (google.protobuf.Empty);
    // WatchEvents returns a new stream of cluster events
    rpc WatchEvents(Watch) returns (stream Event);
    // UpsertNode upserts node
    rpc UpsertNode(types.ServerV2) returns (types.KeepAlive);
    // GenerateUserCerts generates a set of user certificates for use by `tctl
    // auth sign`.
    rpc GenerateUserCerts(UserCertsRequest) returns (Certs);
    // GetUser gets a user resource by name.
    rpc GetUser(GetUserRequest) returns (types.UserV2);
    // GetUsers gets all current user resources.
<<<<<<< HEAD
    rpc GetUsers(GetUsersRequest) returns (stream services.UserV2);

=======
    rpc GetUsers(GetUsersRequest) returns (stream types.UserV2);
>>>>>>> 9ae79030
    // GetAccessRequests gets all pending access requests.
    rpc GetAccessRequests(types.AccessRequestFilter) returns (AccessRequests);
    // CreateAccessRequest creates a new access request.
    rpc CreateAccessRequest(types.AccessRequestV3) returns (google.protobuf.Empty);
    // DeleteAccessRequest deletes an access request.
    rpc DeleteAccessRequest(RequestID) returns (google.protobuf.Empty);
    // SetAccessRequestState sets the state of an access request.
    rpc SetAccessRequestState(RequestStateSetter) returns (google.protobuf.Empty);
    // GetAccessCapabilities requests the access capabilites of a user.
    rpc GetAccessCapabilities(services.AccessCapabilitiesRequest)
        returns (services.AccessCapabilities);

    // GetPluginData gets all plugin data matching the supplied filter.
    rpc GetPluginData(types.PluginDataFilter) returns (PluginDataSeq);
    // UpdatePluginData updates a plugin's resource-specific datastore.
    rpc UpdatePluginData(types.PluginDataUpdateParams) returns (google.protobuf.Empty);
    // Ping gets basic info about the auth server. This method is intended
    // to mimic the behavior of the proxy's Ping method, and may be used by
    // clients for verification or configuration on startup.
    rpc Ping(PingRequest) returns (PingResponse);
    // RotateResetPasswordTokenSecrets rotates token secrets for a given tokenID.
    rpc RotateResetPasswordTokenSecrets(RotateResetPasswordTokenSecretsRequest)
        returns (types.ResetPasswordTokenSecretsV3);
    // GetResetPasswordToken returns a token.
    rpc GetResetPasswordToken(GetResetPasswordTokenRequest) returns (types.ResetPasswordTokenV3);
    // CreateResetPasswordToken creates ResetPasswordToken.
    rpc CreateResetPasswordToken(CreateResetPasswordTokenRequest)
        returns (types.ResetPasswordTokenV3);
    // CreateUser inserts a new user entry to a backend.
    rpc CreateUser(types.UserV2) returns (google.protobuf.Empty);
    // UpdateUser updates an existing user in a backend.
    rpc UpdateUser(types.UserV2) returns (google.protobuf.Empty);
    // DeleteUser deletes an existing user in a backend by username.
    rpc DeleteUser(DeleteUserRequest) returns (google.protobuf.Empty);

    // AcquireSemaphore acquires lease with requested resources from semaphore.
    rpc AcquireSemaphore(types.AcquireSemaphoreRequest) returns (types.SemaphoreLease);
    // KeepAliveSemaphoreLease updates semaphore lease.
    rpc KeepAliveSemaphoreLease(types.SemaphoreLease) returns (google.protobuf.Empty);
    // CancelSemaphoreLease cancels semaphore lease early.
    rpc CancelSemaphoreLease(types.SemaphoreLease) returns (google.protobuf.Empty);
    // GetSemaphores returns a list of all semaphores matching the supplied filter.
    rpc GetSemaphores(types.SemaphoreFilter) returns (Semaphores);
    // DeleteSemaphore deletes a semaphore matching the supplied filter.
    rpc DeleteSemaphore(types.SemaphoreFilter) returns (google.protobuf.Empty);

    // EmitAuditEvent emits audit event
    rpc EmitAuditEvent(events.OneOf) returns (google.protobuf.Empty);
    // CreateAuditStream creates or resumes audit events streams
    rpc CreateAuditStream(stream AuditStreamRequest) returns (stream events.StreamStatus);

    // GetAppServers gets all application servers.
    rpc GetAppServers(GetAppServersRequest) returns (GetAppServersResponse);
    // UpsertAppServer adds an application server.
    rpc UpsertAppServer(UpsertAppServerRequest) returns (types.KeepAlive);
    // DeleteAppServer removes an application server.
    rpc DeleteAppServer(DeleteAppServerRequest) returns (google.protobuf.Empty);
    // DeleteAllAppServers removes all application servers.
    rpc DeleteAllAppServers(DeleteAllAppServersRequest) returns (google.protobuf.Empty);

    // GenerateAppToken will generate a JWT token for application access.
    rpc GenerateAppToken(GenerateAppTokenRequest) returns (GenerateAppTokenResponse);

    // GetAppSession gets an application web session.
    rpc GetAppSession(GetAppSessionRequest) returns (GetAppSessionResponse);
    // GetAppSessions gets all application web sessions.
    rpc GetAppSessions(google.protobuf.Empty) returns (GetAppSessionsResponse);
    // CreateAppSession creates an application web session. Application web
    // sessions represent a browser session the client holds.
    rpc CreateAppSession(CreateAppSessionRequest) returns (CreateAppSessionResponse);
    // DeleteAppSession removes an application web session.
    rpc DeleteAppSession(DeleteAppSessionRequest) returns (google.protobuf.Empty);
    // DeleteAllAppSessions removes all application web sessions.
    rpc DeleteAllAppSessions(google.protobuf.Empty) returns (google.protobuf.Empty);

    // UpdateRemoteCluster updates remote cluster
    rpc UpdateRemoteCluster(types.RemoteClusterV3) returns (google.protobuf.Empty);

    // GetKubeServices gets all kubernetes services.
    rpc GetKubeServices(GetKubeServicesRequest) returns (GetKubeServicesResponse);
    // UpsertKubeService adds or updates a kubernetes service.
    rpc UpsertKubeService(UpsertKubeServiceRequest) returns (google.protobuf.Empty);
    // DeleteKubeService removes a kubernetes service.
    rpc DeleteKubeService(DeleteKubeServiceRequest) returns (google.protobuf.Empty);
    // DeleteAllKubeServices removes all kubernetes services.
    rpc DeleteAllKubeServices(DeleteAllKubeServicesRequest) returns (google.protobuf.Empty);
}<|MERGE_RESOLUTION|>--- conflicted
+++ resolved
@@ -4,7 +4,7 @@
 import "gogoproto/gogo.proto";
 import "google/protobuf/empty.proto";
 import "google/protobuf/timestamp.proto";
-import "github.com/gravitational/teleport/lib/services/types.proto";
+import "github.com/gravitational/teleport/api/types/types.proto";
 import "github.com/gravitational/teleport/lib/events/events.proto";
 import "github.com/gravitational/teleport/lib/wrappers/wrappers.proto";
 
@@ -37,8 +37,7 @@
         types.CertAuthorityV2 CertAuthority = 3
             [ (gogoproto.jsontag) = "cert_authority,omitempty" ];
         // StaticTokens is filled in static-tokens related events
-        types.StaticTokensV2 StaticTokens = 4
-            [ (gogoproto.jsontag) = "static_tokens,omitempty" ];
+        types.StaticTokensV2 StaticTokens = 4 [ (gogoproto.jsontag) = "static_tokens,omitempty" ];
         // ProvisionToken is filled in provision-token related events
         types.ProvisionTokenV2 ProvisionToken = 5
             [ (gogoproto.jsontag) = "provision_token,omitempty" ];
@@ -149,8 +148,7 @@
 
 // AccessRequests is a collection of AccessRequest values.
 message AccessRequests {
-    repeated types.AccessRequestV3 AccessRequests = 1
-        [ (gogoproto.jsontag) = "access_requests" ];
+    repeated types.AccessRequestV3 AccessRequests = 1 [ (gogoproto.jsontag) = "access_requests" ];
 }
 
 // PluginDataSeq is a sequence of plugin data.
@@ -379,9 +377,7 @@
 
 // UpsertKubeServiceRequest are the parameters used to add or update a
 // kubernetes service.
-message UpsertKubeServiceRequest {
-    types.ServerV2 Server = 1 [ (gogoproto.jsontag) = "server" ];
-}
+message UpsertKubeServiceRequest { types.ServerV2 Server = 1 [ (gogoproto.jsontag) = "server" ]; }
 
 // DeleteKubeServiceRequest are the parameters used to remove a kubernetes service.
 message DeleteKubeServiceRequest {
@@ -406,12 +402,7 @@
     // GetUser gets a user resource by name.
     rpc GetUser(GetUserRequest) returns (types.UserV2);
     // GetUsers gets all current user resources.
-<<<<<<< HEAD
-    rpc GetUsers(GetUsersRequest) returns (stream services.UserV2);
-
-=======
     rpc GetUsers(GetUsersRequest) returns (stream types.UserV2);
->>>>>>> 9ae79030
     // GetAccessRequests gets all pending access requests.
     rpc GetAccessRequests(types.AccessRequestFilter) returns (AccessRequests);
     // CreateAccessRequest creates a new access request.
@@ -421,8 +412,7 @@
     // SetAccessRequestState sets the state of an access request.
     rpc SetAccessRequestState(RequestStateSetter) returns (google.protobuf.Empty);
     // GetAccessCapabilities requests the access capabilites of a user.
-    rpc GetAccessCapabilities(services.AccessCapabilitiesRequest)
-        returns (services.AccessCapabilities);
+    rpc GetAccessCapabilities(types.AccessCapabilitiesRequest) returns (types.AccessCapabilities);
 
     // GetPluginData gets all plugin data matching the supplied filter.
     rpc GetPluginData(types.PluginDataFilter) returns (PluginDataSeq);
